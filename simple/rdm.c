/*
 * Copyright (c) 2013-2014 Intel Corporation.  All rights reserved.
 *
 * This software is available to you under the BSD license
 * below:
 *
 *     Redistribution and use in source and binary forms, with or
 *     without modification, are permitted provided that the following
 *     conditions are met:
 *
 *      - Redistributions of source code must retain the above
 *        copyright notice, this list of conditions and the following
 *        disclaimer.
 *
 *      - Redistributions in binary form must reproduce the above
 *        copyright notice, this list of conditions and the following
 *        disclaimer in the documentation and/or other materials
 *        provided with the distribution.
 *
 * THE SOFTWARE IS PROVIDED "AS IS", WITHOUT WARRANTY OF ANY KIND,
 * EXPRESS OR IMPLIED, INCLUDING BUT NOT LIMITED TO THE WARRANTIES OF
 * MERCHANTABILITY, FITNESS FOR A PARTICULAR PURPOSE AWV
 * NONINFRINGEMENT. IN NO EVENT SHALL THE AUTHORS OR COPYRIGHT HOLDERS
 * BE LIABLE FOR ANY CLAIM, DAMAGES OR OTHER LIABILITY, WHETHER IN AN
 * ACTION OF CONTRACT, TORT OR OTHERWISE, ARISING FROM, OUT OF OR IN
 * CONNECTION WITH THE SOFTWARE OR THE USE OR OTHER DEALINGS IN THE
 * SOFTWARE.
 */

#include <stdio.h>
#include <stdlib.h>
#include <string.h>
#include <getopt.h>
#include <time.h>
#include <netdb.h>
#include <unistd.h>

#include <rdma/fabric.h>
#include <rdma/fi_errno.h>
#include <rdma/fi_endpoint.h>
#include <rdma/fi_cm.h>
#include <shared.h>

static void *buf;
static size_t buffer_size = 1024;
static int rx_depth = 512;

static char *dst_addr, *src_addr;
static char *port = "9228";
static void *remote_addr;
static size_t addrlen = 0;
static fi_addr_t remote_fi_addr;

static struct fi_info hints;
static struct fid_fabric *fab;
static struct fid_domain *dom;
static struct fid_ep *ep;
static struct fid_av *av;
static struct fid_cq *rcq, *scq;
static struct fid_mr *mr;
struct fi_context fi_ctx_send;
struct fi_context fi_ctx_recv;
struct fi_context fi_ctx_av;

static enum node_type {
	SERVER = 1,
	CLIENT
} type;

static void usage(char *name)
{
	printf("usage: %s\n", name);
	printf("\t-d destination address\n");
	printf("\t-s source address\n");
	printf("\t-S or -C (server or client)\n");
	exit(1);
}

static void free_ep_res(void)
{
	fi_close(&av->fid);
	fi_close(&mr->fid);
	fi_close(&rcq->fid);
	fi_close(&scq->fid);
	free(buf);
}

static int alloc_ep_res(void)
{
	struct fi_cq_attr cq_attr;
	struct fi_av_attr av_attr;
	int ret;

	buf = malloc(buffer_size);
	if (!buf) {
		perror("malloc");
		return -1;
	}

	memset(&cq_attr, 0, sizeof cq_attr);
	cq_attr.format = FI_CQ_FORMAT_CONTEXT;
	cq_attr.wait_obj = FI_WAIT_NONE;
	cq_attr.size = rx_depth;

	/* Open completion queue for send completions */
	ret = fi_cq_open(dom, &cq_attr, &scq, NULL);
	if (ret) {
		FI_PRINTERR("fi_cq_open: scq", ret);
		goto err1;
	}

	/* Open completion queue for recv completions */
	ret = fi_cq_open(dom, &cq_attr, &rcq, NULL);
	if (ret) {
		FI_PRINTERR("fi_cq_open: rcq", ret);
		goto err2;
	}

	/* Register memory */
	ret = fi_mr_reg(dom, buf, buffer_size, 0, 0, 0, 0, &mr, NULL);
	if (ret) {
		FI_PRINTERR("fi_mr_reg", ret);
		goto err3;
	}

	memset(&av_attr, 0, sizeof av_attr);
	av_attr.type = FI_AV_MAP;
	av_attr.count = 1;
<<<<<<< HEAD
=======
	av_attr.name = NULL;
>>>>>>> ae3c06de

	/* Open address vector (AV) for mapping address */
	ret = fi_av_open(dom, &av_attr, &av, NULL);
	if (ret) {
		FI_PRINTERR("fi_av_open", ret);
		 goto err4;
	 }

	return 0;

err4:
	fi_close(&mr->fid);
err3:
	fi_close(&rcq->fid);
err2:
	fi_close(&scq->fid);
err1:
	free(buf);
	return ret;
}

static int bind_ep_res(void)
{
	int ret;

	/* Bind Send CQ with endpoint to collect send completions */
	ret = fi_bind(&ep->fid, &scq->fid, FI_SEND);
	if (ret) {
		FI_PRINTERR("fi_bind: scq", ret);
		return ret;
	}

	/* Bind Recv CQ with endpoint to collect recv completions */
	ret = fi_bind(&ep->fid, &rcq->fid, FI_RECV);
	if (ret) {
		FI_PRINTERR("fi_bind: rcq", ret);
		return ret;
	}
	
	/* Bind AV with the endpoint to map addresses */
	ret = fi_bind(&ep->fid, &av->fid, 0);
	if (ret) {
		FI_PRINTERR("fi_bind: av", ret);
		return ret;
	}
	ret = fi_enable(ep);
	if (ret) {
			FI_PRINTERR("fi_enable", ret);
			return ret;
	 }

	return ret;
}

static int init_fabric(void)
{
	struct fi_info *fi;
	int ret;
	
	if(type == CLIENT) {
		/* Translate local network address */
		/*ret = getaddr(src_addr, port, 
				(struct sockaddr **) &hints.src_addr, 
				(socklen_t *) &hints.src_addrlen);
		if (ret) {
			fprintf(stderr, "source address error %s\n", 
					gai_strerror(ret));
			return ret;
		}*/
		/* Get fabric info */
		ret = fi_getinfo(FI_VERSION(1, 0), dst_addr, port, 0, 
				&hints, &fi);
		if (ret) {
			FI_PRINTERR("fi_getinfo", ret);
			goto err0;
		}
	} else {
		/* Get fabric info */
		ret = fi_getinfo(FI_VERSION(1, 0), src_addr, port, 
				FI_SOURCE, &hints, &fi);
		if (ret) {
			FI_PRINTERR("fi_getinfo", ret);
			goto err0;
		}
	}
	
	addrlen = fi->dest_addrlen;
	remote_addr = malloc(addrlen);
	memcpy(remote_addr, fi->dest_addr, addrlen);

	/* Open fabric */
	ret = fi_fabric(fi->fabric_attr, &fab, NULL);
	if (ret) {
		FI_PRINTERR("fi_fabric", ret);
		goto err1;
	}

	/* Open domain */
	ret = fi_domain(fab, fi, &dom, NULL);
	if (ret) {
		FI_PRINTERR("fi_domain", ret);
		goto err2;
	}

	/* Open endpoint */
	ret = fi_endpoint(dom, fi, &ep, NULL);
	if (ret) {
		FI_PRINTERR("fi_endpoint", ret);
		goto err3;
	}

	/* Allocate endpoint resources */
	ret = alloc_ep_res();
	if (ret)
		goto err4;

	/* Bind EQs and AVs with endpoint */
	ret = bind_ep_res();
	if (ret)
		goto err5;
	
	/* Insert address to the AV and get the fabric address back */ 	
	ret = fi_av_insert(av, remote_addr, 1, &remote_fi_addr, 0, &fi_ctx_av);
	if (ret != 1) {
		FI_PRINTERR("fi_av_insert", ret);
		return ret;
	}

	fi_freeinfo(fi);
	return 0;

err5:
	free_ep_res();
err4:
	fi_close(&ep->fid);
err3:
	fi_close(&dom->fid);
err2:
	fi_close(&fab->fid);
err1:
	fi_freeinfo(fi);
err0:
	return ret;
}

static int send_recv()
{
	struct fi_cq_entry comp;
	int ret;

	if (type == CLIENT) {
		/* Client */
		fprintf(stdout, "Posting a send...\n");
		sprintf(buf, "Hello from Client!"); 
		ret = fi_send(ep, buf, sizeof("Hello from Client!"), 
				fi_mr_desc(mr), remote_fi_addr, &fi_ctx_send);
		if (ret) {
			FI_PRINTERR("fi_send", ret);
			return ret;
		}

		/* Read send queue */
		do {
			ret = fi_cq_read(scq, &comp, 1);
			if (ret < 0) {
				FI_PRINTERR("fi_cq_read: scq", ret);
				return ret;
			}
		} while (!ret);

		fprintf(stdout, "Send completion received\n");
	} else {
		/* Server */
		fprintf(stdout, "Posting a recv...\n");
		ret = fi_recv(ep, buf, buffer_size, fi_mr_desc(mr), 0, 
				&fi_ctx_recv);
		if (ret) {
			FI_PRINTERR("fi_recv", ret);
			return ret;
		}

		/* Read recv queue */
		fprintf(stdout, "Waiting for client...\n");
		do {
			ret = fi_cq_read(rcq, &comp, 1);
			if (ret < 0) {
				FI_PRINTERR("fi_cq_read: rcq", ret);
				return ret;
			}
		} while (!ret);

		fprintf(stdout, "Received data from client: %s\n", (char *)buf);
	}

	return 0;
}

int main(int argc, char **argv)
{
	int op, ret;
	struct fi_domain_attr domain_hints;
	struct fi_ep_attr ep_hints;
	
	memset(&domain_hints, 0, sizeof(struct fi_domain_attr));
	memset(&ep_hints, 0, sizeof(struct fi_ep_attr));

	while ((op = getopt(argc, argv, "d:s:SC")) != -1) {
		switch (op) {
		case 'd':
			dst_addr = optarg;
			break;
		case 's':
			src_addr = optarg;
			break;
		case 'S':
			type = SERVER;
			break;
		case 'C':
			type = CLIENT;
			break;
		default:
			usage(argv[0]);
		}
	}
	
	/* Check if we got required args */
	if (optind != 6)
		usage(argv[0]);

	hints.domain_attr	= &domain_hints;
	hints.ep_attr		= &ep_hints;
	hints.ep_type		= FI_EP_RDM;
	hints.caps		= FI_MSG | FI_BUFFERED_RECV;
	hints.mode		= FI_CONTEXT;
	hints.addr_format	= FI_FORMAT_UNSPEC;

	/* Fabric initialization */
	ret = init_fabric();
	if(ret) {
		fprintf(stderr, "Problem in fabric initialization\n");
		return ret;
	}

	/* Exchange data */
	ret = send_recv();

	/* Tear down */
	fi_shutdown(ep, 0);
	fi_close(&ep->fid);
	free_ep_res();
	fi_close(&dom->fid);
	fi_close(&fab->fid);

	return ret;
}<|MERGE_RESOLUTION|>--- conflicted
+++ resolved
@@ -126,10 +126,7 @@
 	memset(&av_attr, 0, sizeof av_attr);
 	av_attr.type = FI_AV_MAP;
 	av_attr.count = 1;
-<<<<<<< HEAD
-=======
 	av_attr.name = NULL;
->>>>>>> ae3c06de
 
 	/* Open address vector (AV) for mapping address */
 	ret = fi_av_open(dom, &av_attr, &av, NULL);
