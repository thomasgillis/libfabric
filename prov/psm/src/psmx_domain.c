--- conflicted
+++ resolved
@@ -59,10 +59,7 @@
 static int psmx_domain_bind(fid_t fid, struct fi_resource *fids, int nfids)
 {
 	struct fi_resource ress;
-<<<<<<< HEAD
-=======
 	int err;
->>>>>>> 18af96c9
 	int i;
 
 	for (i=0; i<nfids; i++) {
@@ -74,15 +71,11 @@
 				return -EINVAL;
 			ress.fid = fid;
 			ress.flags = fids[i].flags;
-<<<<<<< HEAD
-			return fids[i].fid->ops->bind(fids[i].fid, &ress, 1);
-=======
 			err = fids[i].fid->ops->bind(fids[i].fid, &ress, 1);
 			if (err)
 				return err;
 			break;
 
->>>>>>> 18af96c9
 		default:
 			return -ENOSYS;
 		}
@@ -136,11 +129,7 @@
 	.av_open = psmx_av_open,
 	.ec_open = psmx_ec_open,
 	.endpoint = psmx_ep_open,
-<<<<<<< HEAD
-
-=======
 	.if_open = psmx_if_open,
->>>>>>> 18af96c9
 };
 
 int psmx_domain_open(fid_t fabric, struct fi_info *info, fid_t *fid, void *context)
@@ -200,17 +189,7 @@
 		fid_domain->ns_thread = 0;
 
 	if (info->protocol_cap & FI_PROTO_CAP_MSG)
-<<<<<<< HEAD
-		fid_domain->reserved_tag_bits = PSMX_NONMATCH_BIT;
-
-	if (info->protocol_cap & FI_PROTO_CAP_RMA) {
-		err = psmx_am_init(fid_domain->psm_ep);
-		if (err) 
-			goto err_out_fini_mq;
-	}
-=======
 		fid_domain->reserved_tag_bits |= PSMX_MSG_BIT;
->>>>>>> 18af96c9
 
 	*fid = &fid_domain->domain.fid;
 
